package reconcilers_test

import (
	"context"
	"time"

	api "github.com/kubernetes-sigs/multi-tenancy/incubator/hnc/api/v1alpha1"
	. "github.com/onsi/ginkgo"
	. "github.com/onsi/gomega"
	corev1 "k8s.io/api/core/v1"
	v1 "k8s.io/api/rbac/v1"
	"k8s.io/apimachinery/pkg/api/errors"
	"k8s.io/apimachinery/pkg/types"
)

var _ = Describe("Secret", func() {
	ctx := context.Background()

	var (
		fooName string
		barName string
		bazName string
	)

	BeforeEach(func() {
		fooName = createNS(ctx, "foo")
		barName = createNS(ctx, "bar")
		bazName = createNS(ctx, "baz")

		// Give them each a role.
		makeObject(ctx, "Role", fooName, "foo-role")
		makeObject(ctx, "Role", barName, "bar-role")
		makeObject(ctx, "Role", bazName, "baz-role")
	})

	AfterEach(func() {
		// Change current config back to the default value.
		Eventually(func() error {
			return resetHNCConfigToDefault(ctx)
		}).Should(Succeed())
	})

	It("should be copied to descendents", func() {
		setParent(ctx, barName, fooName)
		setParent(ctx, bazName, barName)

		Eventually(hasObject(ctx, "Role", barName, "foo-role")).Should(BeTrue())
		Expect(objectInheritedFrom(ctx, "Role", barName, "foo-role")).Should(Equal(fooName))

		Eventually(hasObject(ctx, "Role", bazName, "foo-role")).Should(BeTrue())
		Expect(objectInheritedFrom(ctx, "Role", bazName, "foo-role")).Should(Equal(fooName))

		Eventually(hasObject(ctx, "Role", bazName, "bar-role")).Should(BeTrue())
		Expect(objectInheritedFrom(ctx, "Role", bazName, "bar-role")).Should(Equal(barName))
	})

	It("should be copied to descendents when source object is empty", func() {
		setParent(ctx, barName, fooName)
		// Creates an empty ConfigMap. We use ConfigMap for this test because the apiserver will not
		// add additional fields to an empty ConfigMap object to make it non-empty.
		makeObject(ctx, "ConfigMap", fooName, "foo-config")
		addToHNCConfig(ctx, "v1", "ConfigMap", api.Propagate)

		// "foo-config" should now be propagated from foo to bar.
		Eventually(hasObject(ctx, "ConfigMap", barName, "foo-config")).Should(BeTrue())
		Expect(objectInheritedFrom(ctx, "ConfigMap", barName, "foo-config")).Should(Equal(fooName))
	})

	It("should be removed if the hierarchy changes", func() {
		setParent(ctx, barName, fooName)
		setParent(ctx, bazName, barName)
		Eventually(hasObject(ctx, "Role", bazName, "foo-role")).Should(BeTrue())
		Eventually(hasObject(ctx, "Role", bazName, "bar-role")).Should(BeTrue())
		setParent(ctx, bazName, fooName)
		Eventually(hasObject(ctx, "Role", bazName, "bar-role")).Should(BeFalse())
		Eventually(hasObject(ctx, "Role", bazName, "foo-role")).Should(BeTrue())
		setParent(ctx, bazName, "")
		Eventually(hasObject(ctx, "Role", bazName, "bar-role")).Should(BeFalse())
		Eventually(hasObject(ctx, "Role", bazName, "foo-role")).Should(BeFalse())
	})

	It("should not be propagated if modified", func() {
		// Set tree as bar -> foo and make sure the first-time propagation of foo-role
		// is finished before modifying the foo-role in bar namespace
		setParent(ctx, barName, fooName)
		Eventually(hasObject(ctx, "Role", barName, "foo-role")).Should(BeTrue())

		// Wait 1 second to make sure all enqueued fooName hiers are successfully reconciled
		// in case the manual modification is overridden by the unfinished propagation.
		time.Sleep(1 * time.Second)
		modifyRole(ctx, barName, "foo-role")

		// Set as parent. Give the reconciler a chance to copy the objects and make
		// sure that at least the correct one was copied. This gives us more confidence
		// that if the other one *isn't* copied, this is because we decided not to, and
		// not that we just haven't gotten to it yet.
		setParent(ctx, bazName, barName)
		Eventually(hasObject(ctx, "Role", bazName, "bar-role")).Should(BeTrue())

		// Make sure the bad one got overwritte.
		Eventually(hasObject(ctx, "Role", bazName, "foo-role")).Should(BeTrue())
	})

	It("should be removed if the source no longer exists", func() {
		setParent(ctx, barName, fooName)
		setParent(ctx, bazName, barName)
		Eventually(hasObject(ctx, "Role", barName, "foo-role")).Should(BeTrue())
		Eventually(hasObject(ctx, "Role", bazName, "foo-role")).Should(BeTrue())

		removeRole(ctx, fooName, "foo-role")
		Eventually(hasObject(ctx, "Role", fooName, "foo-role")).Should(BeFalse())
		Eventually(hasObject(ctx, "Role", barName, "foo-role")).Should(BeFalse())
		Eventually(hasObject(ctx, "Role", bazName, "foo-role")).Should(BeFalse())
	})

	It("should overwrite the propagated ones if the source is updated", func() {
		setParent(ctx, barName, fooName)
		setParent(ctx, bazName, barName)
<<<<<<< HEAD
		// Wait 1 second to make sure the source get propagated.
		time.Sleep(1 * time.Second)
=======
		Eventually(hasObject(ctx, "Role", fooName, "foo-role")).Should(BeTrue())
>>>>>>> 6696e553
		Eventually(isModified(ctx, fooName, "foo-role")).Should(BeFalse())
		Eventually(hasObject(ctx, "Role", barName, "foo-role")).Should(BeTrue())
		Eventually(isModified(ctx, barName, "foo-role")).Should(BeFalse())
		Eventually(hasObject(ctx, "Role", bazName, "foo-role")).Should(BeTrue())
		Eventually(isModified(ctx, bazName, "foo-role")).Should(BeFalse())

		modifyRole(ctx, fooName, "foo-role")
		Eventually(isModified(ctx, fooName, "foo-role")).Should(BeTrue())
		Eventually(isModified(ctx, barName, "foo-role")).Should(BeTrue())
		Eventually(isModified(ctx, bazName, "foo-role")).Should(BeTrue())
	})

	It("shouldn't propagate/delete if the namespace has Crit condition", func() {
		// Set tree as baz -> bar -> foo(root).
		setParent(ctx, barName, fooName)
		setParent(ctx, bazName, barName)

		Eventually(hasObject(ctx, "Role", barName, "foo-role")).Should(BeTrue())
		Expect(objectInheritedFrom(ctx, "Role", barName, "foo-role")).Should(Equal(fooName))

		Eventually(hasObject(ctx, "Role", bazName, "foo-role")).Should(BeTrue())
		Expect(objectInheritedFrom(ctx, "Role", bazName, "foo-role")).Should(Equal(fooName))
		Eventually(hasObject(ctx, "Role", bazName, "bar-role")).Should(BeTrue())
		Expect(objectInheritedFrom(ctx, "Role", bazName, "bar-role")).Should(Equal(barName))

		// Set foo's parent to a non-existent namespace.
		brumpfName := createNSName("brumpf")
		fooHier := newOrGetHierarchy(ctx, fooName)
		fooHier.Spec.Parent = brumpfName
		updateHierarchy(ctx, fooHier)
		Eventually(hasCondition(ctx, fooName, api.CritParentMissing)).Should(Equal(true))
		Eventually(hasCondition(ctx, barName, api.CritAncestor)).Should(Equal(true))
		Eventually(hasCondition(ctx, bazName, api.CritAncestor)).Should(Equal(true))

		// Set baz's parent to foo and add a new role in foo.
		setParent(ctx, bazName, fooName)
		makeObject(ctx, "Role", fooName, "foo-role-2")

		// Since the sync is frozen, baz should still have bar-role (no deleting).
		Eventually(hasObject(ctx, "Role", bazName, "bar-role")).Should(BeTrue())
		Expect(objectInheritedFrom(ctx, "Role", bazName, "bar-role")).Should(Equal(barName))
		// baz and bar shouldn't have foo-role-2 (no propagating).
		Eventually(hasObject(ctx, "Role", bazName, "foo-role-2")).Should(BeFalse())
		Eventually(hasObject(ctx, "Role", barName, "foo-role-2")).Should(BeFalse())

		// Create the missing parent namespace with one object.
		brumpfNS := &corev1.Namespace{}
		brumpfNS.Name = brumpfName
		Expect(k8sClient.Create(ctx, brumpfNS)).Should(Succeed())
		makeObject(ctx, "Role", brumpfName, "brumpf-role")

		// The Crit conditions should be gone.
		Eventually(hasCondition(ctx, fooName, api.CritParentMissing)).Should(Equal(false))
		Eventually(hasCondition(ctx, barName, api.CritAncestor)).Should(Equal(false))
		Eventually(hasCondition(ctx, bazName, api.CritAncestor)).Should(Equal(false))

		// Everything should be up to date after the Crit conditions are gone.
		Eventually(hasObject(ctx, "Role", fooName, "brumpf-role")).Should(BeTrue())
		Expect(objectInheritedFrom(ctx, "Role", fooName, "brumpf-role")).Should(Equal(brumpfName))

		Eventually(hasObject(ctx, "Role", barName, "foo-role")).Should(BeTrue())
		Expect(objectInheritedFrom(ctx, "Role", barName, "foo-role")).Should(Equal(fooName))
		Eventually(hasObject(ctx, "Role", barName, "foo-role-2")).Should(BeTrue())
		Expect(objectInheritedFrom(ctx, "Role", barName, "foo-role-2")).Should(Equal(fooName))
		Eventually(hasObject(ctx, "Role", barName, "brumpf-role")).Should(BeTrue())
		Expect(objectInheritedFrom(ctx, "Role", barName, "brumpf-role")).Should(Equal(brumpfName))

		Eventually(hasObject(ctx, "Role", bazName, "foo-role")).Should(BeTrue())
		Expect(objectInheritedFrom(ctx, "Role", bazName, "foo-role")).Should(Equal(fooName))
		Eventually(hasObject(ctx, "Role", bazName, "foo-role-2")).Should(BeTrue())
		Expect(objectInheritedFrom(ctx, "Role", bazName, "foo-role-2")).Should(Equal(fooName))
		Eventually(hasObject(ctx, "Role", bazName, "brumpf-role")).Should(BeTrue())
		Expect(objectInheritedFrom(ctx, "Role", bazName, "brumpf-role")).Should(Equal(brumpfName))

		Eventually(hasObject(ctx, "Role", bazName, "bar-role")).Should(BeFalse())
	})

	It("should set conditions if it's excluded from being propagated, and clear them if it's fixed", func() {
		// Set tree as baz -> bar -> foo(root) and make sure the secret gets propagated.
		setParent(ctx, barName, fooName)
		setParent(ctx, bazName, barName)
		Eventually(hasObject(ctx, "Role", barName, "foo-role")).Should(BeTrue())
		Expect(objectInheritedFrom(ctx, "Role", barName, "foo-role")).Should(Equal(fooName))
		Eventually(hasObject(ctx, "Role", bazName, "foo-role")).Should(BeTrue())
		Expect(objectInheritedFrom(ctx, "Role", bazName, "foo-role")).Should(Equal(fooName))

		// Make the secret unpropagateable and verify that it disappears.
		setFinalizer(ctx, fooName, "foo-role", true)
		Eventually(hasObject(ctx, "Role", barName, "foo-role")).Should(BeFalse())
		Eventually(hasObject(ctx, "Role", bazName, "foo-role")).Should(BeFalse())

		// Observe the condition on the source namespace
		want := &api.Condition{
			Code:    api.CannotPropagate,
			Affects: []api.AffectedObject{{Group: "rbac.authorization.k8s.io", Version: "v1", Kind: "Role", Namespace: fooName, Name: "foo-role"}},
		}
		Eventually(getCondition(ctx, fooName, api.CannotPropagate)).Should(Equal(want))

		// Fix the problem and verify that the condition vanishes and the secret is propagated again
		setFinalizer(ctx, fooName, "foo-role", false)
		Eventually(hasCondition(ctx, fooName, api.CannotPropagate)).Should(Equal(false))
		Eventually(hasObject(ctx, "Role", barName, "foo-role")).Should(BeTrue())
		Expect(objectInheritedFrom(ctx, "Role", barName, "foo-role")).Should(Equal(fooName))
		Eventually(hasObject(ctx, "Role", bazName, "foo-role")).Should(BeTrue())
		Expect(objectInheritedFrom(ctx, "Role", bazName, "foo-role")).Should(Equal(fooName))
	})
})

func newOrGetHierarchy(ctx context.Context, nm string) *api.HierarchyConfiguration {
	hier := &api.HierarchyConfiguration{}
	hier.ObjectMeta.Namespace = nm
	hier.ObjectMeta.Name = api.Singleton
	snm := types.NamespacedName{Namespace: nm, Name: api.Singleton}
	if err := k8sClient.Get(ctx, snm, hier); err != nil {
		ExpectWithOffset(2, errors.IsNotFound(err)).Should(BeTrue())
	}
	return hier
}

func modifyRole(ctx context.Context, nsName, roleName string) {
	nnm := types.NamespacedName{Namespace: nsName, Name: roleName}
	role := &v1.Role{}
	ExpectWithOffset(1, k8sClient.Get(ctx, nnm, role)).Should(Succeed())

	labels := role.GetLabels()
	if labels == nil {
		labels = map[string]string{}
	}
	labels["modify"] = "make-a-change"
	role.SetLabels(labels)
	ExpectWithOffset(1, k8sClient.Update(ctx, role)).Should(Succeed())
}

func setFinalizer(ctx context.Context, nsName, roleName string, set bool) {
	nnm := types.NamespacedName{Namespace: nsName, Name: roleName}
	role := &v1.Role{}
	ExpectWithOffset(1, k8sClient.Get(ctx, nnm, role)).Should(Succeed())
	if set {
		role.ObjectMeta.Finalizers = []string{"example.com/foo"}
	} else {
		role.ObjectMeta.Finalizers = nil
	}
	ExpectWithOffset(1, k8sClient.Update(ctx, role)).Should(Succeed())
}

func isModified(ctx context.Context, nsName, roleName string) func() bool {
	// `Eventually` only works with a fn that doesn't take any args.
	return func() bool {
		nnm := types.NamespacedName{Namespace: nsName, Name: roleName}
		role := &v1.Role{}
		// Even if `isModified` is always called after `hasObject`, we still use `Eventually`
		// here to make sure there's no weird case of failure when the object does exist. This
		// will not increase the test time since it will pass immediately if it succeeds.
		EventuallyWithOffset(1, func() error {
			return k8sClient.Get(ctx, nnm, role)
		}).Should(Succeed())

		labels := role.GetLabels()
		_, ok := labels["modify"]
		return ok
	}
}

func removeRole(ctx context.Context, nsName, roleName string) {
	role := &v1.Role{}
	role.Name = roleName
	role.Namespace = nsName
	ExpectWithOffset(1, k8sClient.Delete(ctx, role)).Should(Succeed())
}<|MERGE_RESOLUTION|>--- conflicted
+++ resolved
@@ -116,12 +116,7 @@
 	It("should overwrite the propagated ones if the source is updated", func() {
 		setParent(ctx, barName, fooName)
 		setParent(ctx, bazName, barName)
-<<<<<<< HEAD
-		// Wait 1 second to make sure the source get propagated.
-		time.Sleep(1 * time.Second)
-=======
 		Eventually(hasObject(ctx, "Role", fooName, "foo-role")).Should(BeTrue())
->>>>>>> 6696e553
 		Eventually(isModified(ctx, fooName, "foo-role")).Should(BeFalse())
 		Eventually(hasObject(ctx, "Role", barName, "foo-role")).Should(BeTrue())
 		Eventually(isModified(ctx, barName, "foo-role")).Should(BeFalse())
